//
//  SQLiteTests.swift
//  SmartMailCore
//
//  Created by Konstantyn Gominyuk on 15.01.2020.
//  Copyright © 2020 Readdle. All rights reserved.
//

import Foundation
#if SWIFT_PACKAGE
<<<<<<< HEAD
import SQLiteEE
=======
import SQLite
#elseif os(Windows)
import sqlite
>>>>>>> ad3af1eb
#else
import RDSQLite3
#endif
@testable import SwiftFMDB
import XCTest

class SQLiteTests: SCDBTempDBTests {
    
    func testEnabledFlags() {
        let shouldBeEnabledOptions = ["ENABLE_ATOMIC_WRITE", "ENABLE_UNLOCK_NOTIFY", "ENABLE_API_ARMOR", "ENABLE_COLUMN_METADATA", "ENABLE_FTS5", "ENABLE_ICU", "ENABLE_RTREE"]
        
        for option in shouldBeEnabledOptions {
            XCTAssertEqual(sqlite3_compileoption_used(option), 1, "SQLite should be compiled with \(option)")
        }
    }
    
    func testEnabledUSleep() {
        // if disabled, sleep will take at least 1 second
        let date1 = Date()
        sqlite3_sleep(50)
        let date2 = Date()
        let timeInterval = date2.timeIntervalSince(date1)
        XCTAssertTrue(0.04 < timeInterval && timeInterval < 0.2, "timeInterval = \(timeInterval) should be around 50 milliseconds")
    }
    
    func testEnabledFTS5() {
        let result = db.executeUpdate(cached: false, "CREATE VIRTUAL TABLE email USING fts5(sender, title, body);")
        XCTAssertTrue(result)
    }
    
    func testEnabledRTree() {
        let result = db.executeUpdate(cached: false, "CREATE VIRTUAL TABLE demo_index USING rtree(id, minX, maxX, minY, maxY);")
        XCTAssertTrue(result)
    }
    
    func testEnabledColumnMetadata() {
        // SQLITE_ENABLE_COLUMN_METADATA
        
        XCTAssertTrue(db.executeUpdate(cached: false, "CREATE TABLE contacts (first_name TEXT);"))
        let insertRequest = "INSERT INTO contacts (first_name) VALUES(?);"
        XCTAssertTrue(db.executeUpdate(cached: false, insertRequest, "anton"))
        XCTAssertTrue(db.executeUpdate(cached: false, insertRequest, "boris"))
        
        let rs = db.executeQuery(cached: false, "SELECT * FROM contacts")

        let cname = sqlite3_column_table_name(rs!.statement.statement, 0)
        let name = String(cString: cname!)
        let expectedName = "contacts"
        XCTAssertEqual(name, expectedName, "Table name should be: \(expectedName). Actual: \(name)")
        rs?.close()
    }
    
    func testEnabledAPIArmor() {
        // When defined SQLITE_ENABLE_API_ARMOR, this C-preprocessor macro activates extra code
        // that attempts to detect misuse of the SQLite API, such as passing in NULL pointers
        // to required parameters or using objects after they have been destroyed.
        
        // this call will crash if api armor disabled
        let prepareResult = sqlite3_prepare_v2(db.db, "CREATE TABLE contacts (contact_id INTEGER PRIMARY KEY);", -1, nil, nil)
        XCTAssertEqual(prepareResult, SQLITE_MISUSE)
    }
    
    func testEnabledICU() {
        // ICU allows using case insensitive search in a non-english language
        
        XCTAssertTrue(db.executeUpdate(cached: false, "CREATE TABLE contacts (first_name TEXT);"))
        
        let insertRequest = "INSERT INTO contacts (first_name) VALUES(?);"
        XCTAssertTrue(db.executeUpdate(cached: false, insertRequest, "çoğunlukla"))
        XCTAssertTrue(db.executeUpdate(cached: false, insertRequest, "ÇOĞUNLUKLA"))
        
        let rs = db.executeQuery(cached: false, "SELECT * FROM contacts WHERE UPPER(first_name) = UPPER('ÇOğunlUKLA')")
        var rsCount = 0
        while rs!.next() {
            rsCount += 1
        }
        XCTAssertEqual(rsCount, 2, "It should select 2 rows. Actual count: \(rsCount)")
    }

    public static var allTests = [
        ("testEnabledUSleep", testEnabledUSleep),
        ("testEnabledFTS5", testEnabledFTS5),
        ("testEnabledRTree", testEnabledRTree),
        ("testEnabledColumnMetadata", testEnabledColumnMetadata),
        ("testEnabledAPIArmor", testEnabledAPIArmor),
        ("testEnabledICU", testEnabledICU)
    ]
    
}<|MERGE_RESOLUTION|>--- conflicted
+++ resolved
@@ -8,13 +8,9 @@
 
 import Foundation
 #if SWIFT_PACKAGE
-<<<<<<< HEAD
 import SQLiteEE
-=======
-import SQLite
 #elseif os(Windows)
 import sqlite
->>>>>>> ad3af1eb
 #else
 import RDSQLite3
 #endif
